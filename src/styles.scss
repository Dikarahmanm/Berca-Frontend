/* You can add global styles to this file, and also import other style files */
/* Add this to src/styles.scss */

<<<<<<< HEAD
/* Material Icons Fallback - commented out for offline build */
=======
/* Material Icons Fallback */
>>>>>>> cd783227
/* @import url('https://fonts.googleapis.com/icon?family=Material+Icons'); */

.material-icons {
  font-family: 'Material Icons';
  font-weight: normal;
  font-style: normal;
  font-size: 24px;
  line-height: 1;
  letter-spacing: normal;
  text-transform: none;
  display: inline-block;
  white-space: nowrap;
  word-wrap: normal;
  direction: ltr;
  -webkit-font-feature-settings: 'liga';
  -webkit-font-smoothing: antialiased;
}

/* Icon Fallback for common icons */
.material-icons.fallback {
  &:before {
    font-family: sans-serif;
    font-weight: bold;
  }
  
  &[data-icon="notifications"]:before { content: "🔔"; }
  &[data-icon="inventory_2"]:before { content: "📦"; }
  &[data-icon="trending_up"]:before { content: "📈"; }
  &[data-icon="fact_check"]:before { content: "✅"; }
  &[data-icon="build"]:before { content: "🔧"; }
  &[data-icon="point_of_sale"]:before { content: "💰"; }
  &[data-icon="person"]:before { content: "👤"; }
  &[data-icon="backup"]:before { content: "💾"; }
  &[data-icon="delete"]:before { content: "🗑️"; }
  &[data-icon="close"]:before { content: "✖️"; }
  &[data-icon="menu"]:before { content: "☰"; }
  &[data-icon="search"]:before { content: "🔍"; }
  &[data-icon="add"]:before { content: "+"; }
  &[data-icon="remove"]:before { content: "-"; }
  &[data-icon="payment"]:before { content: "💳"; }
  &[data-icon="print"]:before { content: "🖨️"; }
  &[data-icon="download"]:before { content: "⬇️"; }
}

/* Angular Material icon fix */
mat-icon {
  font-family: 'Material Icons' !important;
}

/* Orange Modern Theme - Color Variables */
:root {
  --clr-primary: #FF914D;
  --clr-primary-dark: #E07A3B;
  --clr-primary-light: rgba(255, 145, 77, 0.3);
  --clr-accent: #4BBF7B;
  --clr-warning: #FFB84D;
  --clr-error: #E15A4F;
  --clr-surface: rgba(255, 255, 255, 0.25);
  --clr-bg-base: #FDF9F6;
}

/* Glass Morphism Base Styles */
.glass-card {
  background: var(--clr-surface);
  backdrop-filter: blur(15px);
  border-radius: 16px;
  border: 1px solid rgba(255, 255, 255, 0.3);
  box-shadow: 0 8px 32px rgba(0, 0, 0, 0.1);
  transition: all 120ms ease-out;
}

/* Global body styling */
html, body {
  height: 100%;
  font-family: 'Roboto', sans-serif;
  background: var(--clr-bg-base);
}

body {
  margin: 0;
  background: linear-gradient(135deg, #FDF9F6 0%, #FFE5D9 100%);
  min-height: 100vh;
}

/* Custom scrollbar */
::-webkit-scrollbar {
  width: 6px;
}

::-webkit-scrollbar-track {
  background: rgba(255, 255, 255, 0.1);
  border-radius: 3px;
}

::-webkit-scrollbar-thumb {
  background: rgba(255, 145, 77, 0.3);
  border-radius: 3px;
  
  &:hover {
    background: rgba(255, 145, 77, 0.5);
  }
}<|MERGE_RESOLUTION|>--- conflicted
+++ resolved
@@ -1,12 +1,8 @@
 /* You can add global styles to this file, and also import other style files */
 /* Add this to src/styles.scss */
 
-<<<<<<< HEAD
-/* Material Icons Fallback - commented out for offline build */
-=======
-/* Material Icons Fallback */
->>>>>>> cd783227
-/* @import url('https://fonts.googleapis.com/icon?family=Material+Icons'); */
+
+@import url('https://fonts.googleapis.com/icon?family=Material+Icons');
 
 .material-icons {
   font-family: 'Material Icons';
